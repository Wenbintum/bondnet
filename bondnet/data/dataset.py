import torch, itertools
import pandas as pd
import numpy as np
import os
from pathlib import Path
from collections import defaultdict, OrderedDict
from concurrent.futures import TimeoutError
from tqdm import tqdm
from rdkit import Chem, RDLogger
import pickle
from torch.utils.data import Dataset
import lmdb

from bondnet.dataset.generalized import create_reaction_network_files_and_valid_rows
from bondnet.data.reaction_network import ReactionInNetwork, ReactionNetwork
from bondnet.data.transformers import HeteroGraphFeatureStandardScaler, StandardScaler
from bondnet.data.utils import get_dataset_species, get_hydro_data_functional_groups
from bondnet.utils import to_path, yaml_load, list_split_by_size
from bondnet.data.utils import create_rxn_graph


logger = RDLogger.logger()
logger.setLevel(RDLogger.CRITICAL)


def task_done(future):
    try:
        result = future.result()  # blocks until results are ready
    except TimeoutError as error:
        print("Function took longer than %d seconds" % error.args[1])
    except Exception as error:
        print("Function raised %s" % error)
        print(error.traceback)  # traceback of the function


class BaseDataset:
    """
     Base dataset class.

    Args:
     grapher (BaseGraph): grapher object that build different types of graphs:
         `hetero`, `homo_bidirected` and `homo_complete`.
         For hetero graph, atom, bond, and global state are all represented as
         graph nodes. For homo graph, atoms are represented as node and bond are
         represented as graph edges.
     molecules (list or str): rdkit molecules. If a string, it should be the path
         to the sdf file of the molecules.
     labels (list or str): each element is a dict representing the label for a bond,
         molecule or reaction. If a string, it should be the path to the label file.
     extra_features (list or str or None): each element is a dict representing extra
         features provided to the molecules. If a string, it should be the path to the
         feature file. If `None`, features will be calculated only using rdkit.
     feature_transformer (bool): If `True`, standardize the features by subtracting the
         means and then dividing the standard deviations.
     label_transformer (bool): If `True`, standardize the label by subtracting the
         means and then dividing the standard deviations. More explicitly,
         labels are standardized by y' = (y - mean(y))/std(y), the model will be
         trained on this scaled value. However for metric measure (e.g. MAE) we need
         to convert y' back to y, i.e. y = y' * std(y) + mean(y), the model
         prediction is then y^ = y'^ *std(y) + mean(y), where ^ means predictions.
         Then MAE is |y^-y| = |y'^ - y'| *std(y), i.e. we just need to multiple
         standard deviation to get back to the original scale. Similar analysis
         applies to RMSE.
     state_dict_filename (str or None): If `None`, feature mean and std (if
         feature_transformer is True) and label mean and std (if label_transformer is True)
         are computed from the dataset; otherwise, they are read from the file.
    """

    def __init__(
        self,
        grapher,
        molecules,
        labels,
        extra_features=None,
        feature_transformer=True,
        label_transformer=True,
        dtype="float32",
        state_dict_filename=None,
    ):
        if dtype not in ["float32", "float64"]:
            raise ValueError(f"`dtype {dtype}` should be `float32` or `float64`.")

        self.grapher = grapher
        self.molecules = (
            to_path(molecules) if isinstance(molecules, (str, Path)) else molecules
        )
        try:
            self.molecules = [mol.rdkit_mol() for mol in self.molecules]
        except:
            print("molecules already some rdkit object")

        self.raw_labels = to_path(labels) if isinstance(labels, (str, Path)) else labels
        self.extra_features = (
            to_path(extra_features)
            if isinstance(extra_features, (str, Path))
            else extra_features
        )
        self.feature_transformer = feature_transformer
        self.label_transformer = label_transformer
        self.dtype = dtype
        self.state_dict_filename = state_dict_filename

        self.graphs = None
        self.labels = None
        self._feature_size = None
        self._feature_name = None
        self._feature_scaler_mean = None
        self._feature_scaler_std = None
        self._label_scaler_mean = None
        self._label_scaler_std = None
        self._species = None
        self._failed = None

        self._load()

    @property
    def feature_size(self):
        """
        Returns a dict of feature size with node type as the key.
        """
        return self._feature_size

    @property
    def feature_name(self):
        """
        Returns a dict of feature name with node type as the key.
        """
        return self._feature_name

    def get_feature_size(self, ntypes):
        """
        Get feature sizes.

        Args:
              ntypes (list of str): types of nodes.

        Returns:
             list: sizes of features corresponding to note types in `ntypes`.
        """
        size = []
        for nt in ntypes:
            for k in self.feature_size:
                if nt in k:
                    size.append(self.feature_size[k])
        # TODO more checks needed e.g. one node get more than one size
        msg = f"cannot get feature size for nodes: {ntypes}"
        assert len(ntypes) == len(size), msg

        return size

    @property
    def failed(self):
        """
        Whether an entry (molecule, reaction) fails upon converting using rdkit.

        Returns:
            list of bool: each element indicates whether a entry fails. The size of
                this list is the same as the labels, each one corresponds a label in
                the same order.
            None: is this info is not set
        """
        return self._failed

    def state_dict(self):
        d = {
            "feature_size": self._feature_size,
            "feature_name": self._feature_name,
            "feature_scaler_mean": self._feature_scaler_mean,
            "feature_scaler_std": self._feature_scaler_std,
            "label_scaler_mean": self._label_scaler_mean,
            "label_scaler_std": self._label_scaler_std,
            "species": self._species,
        }

        return d

    def load_state_dict(self, d):
        self._feature_size = d["feature_size"]
        self._feature_name = d["feature_name"]
        self._feature_scaler_mean = d["feature_scaler_mean"]
        self._feature_scaler_std = d["feature_scaler_std"]
        self._label_scaler_mean = d["label_scaler_mean"]
        self._label_scaler_std = d["label_scaler_std"]
        self._species = d["species"]

    def _load(self):
        """Read data from files and then featurize."""
        raise NotImplementedError

    @staticmethod
    def get_molecules(molecules):
        if isinstance(molecules, Path):
            path = str(molecules)
            supp = Chem.SDMolSupplier(path, sanitize=True, removeHs=False)
            molecules = [m for m in supp]
        return molecules

    @staticmethod
    def build_graphs(grapher, molecules, features, species):
        """
        Build DGL graphs using grapher for the molecules.

        Args:
            grapher (Grapher): grapher object to create DGL graphs
            molecules (list): rdkit molecules
            features (list): each element is a dict of extra features for a molecule
            species (list): chemical species (str) in all molecules

        Returns:
            list: DGL graphs
        """
        graphs = []
        """
        with ProcessPool(max_workers=12, max_tasks=10) as pool:
            for i, (m, feats) in enumerate(zip(molecules, features)):
                if m is not None:
                    future = pool.schedule(grapher.build_graph_and_featurize, 
                                            args=[m], timeout=30,
                                            kwargs={"extra_feats_info":feats, 
                                                    "dataset_species":species}
                                            )
                    future.add_done_callback(task_done)
                    try:
                        g = future.result()
                        g.graph_id = i
                        graphs.append(g)
                    except:
                        pass
                else: graphs.append(None)

        """
        for i, (m, feats) in tqdm(enumerate(zip(molecules, features))):
            if m is not None:
                g = grapher.build_graph_and_featurize(
                    m, extra_feats_info=feats, element_set=species
                )
                # add this for check purpose; some entries in the sdf file may fail
                g.graph_id = i

            else:
                g = None
            graphs.append(g)

        return graphs

    def __getitem__(self, item):
        """Get data point with index

        Args:
            item (int): data point index

        Returns:
            g (DGLGraph or DGLHeteroGraph): graph ith data point
            lb (dict): Labels of the data point
        """
        (
            g,
            lb,
        ) = (
            self.graphs[item],
            self.labels[item],
        )
        return g, lb

    def __len__(self):
        """
        Returns:
            int: length of dataset
        """
        return len(self.graphs)

    def __repr__(self):
        rst = "Dataset " + self.__class__.__name__ + "\n"
        rst += "Length: {}\n".format(len(self))
        for ft, sz in self.feature_size.items():
            rst += "Feature: {}, size: {}\n".format(ft, sz)
        for ft, nm in self.feature_name.items():
            rst += "Feature: {}, name: {}\n".format(ft, nm)
        return rst


class ReactionDataset(BaseDataset):
    def _load(self):
        logger.info("Start loading dataset")

        # read label and feature file
        raw_labels = yaml_load(self.raw_labels)
        if self.extra_features is not None:
            features = yaml_load(self.extra_features)
        else:
            features = [None] * len(raw_labels)

        # build graph for mols from sdf file
        molecules = self.get_molecules(self.molecules)
        species = get_dataset_species(molecules)

        graphs = []
        for i, (mol, feats) in enumerate(zip(molecules, features)):
            if i % 100 == 0:
                logger.info(f"Processing molecule {i}/{len(raw_labels)}")

            if mol is not None:
                g = self.grapher.build_graph_and_featurize(
                    mol, extra_feats_info=feats, element_set=species
                )
                # add this for check purpose; some entries in the sdf file may fail
                g.graph_id = i
            else:
                g = None
            graphs.append(g)

        # Should after grapher.build_graph_and_featurize, which initializes the
        # feature name and size
        self._feature_name = self.grapher.feature_name
        self._feature_size = self.grapher.feature_size

        logger.info("Feature name: {}".format(self.feature_name))
        logger.info("Feature size: {}".format(self.feature_size))

        # regroup graphs to reactions
        num_mols = [lb["num_mols"] for lb in raw_labels]
        reactions = list_split_by_size(graphs, num_mols)

        # global feat mapping
        global_mapping = [[{0: 0} for _ in range(n)] for n in num_mols]

        self.graphs = []
        self.labels = []
        for rxn, lb, gmp in zip(reactions, raw_labels, global_mapping):
            if None not in rxn:
                lb["value"] = torch.tensor(
                    lb["value"], dztype=getattr(torch, self.dtype)
                )
                lb["global_mapping"] = gmp
                self.graphs.append(rxn)
                self.labels.append(lb)

        # transformers
        if self.feature_transformer:
            graphs = list(
                itertools.chain.from_iterable(self.graphs)
            )  # flatten the list
            feature_scaler = HeteroGraphFeatureStandardScaler()
            graphs = feature_scaler(graphs)
            num_mols = [len(rxn) for rxn in self.graphs]
            self.graphs = list_split_by_size(graphs, num_mols)
            logger.info("Feature scaler mean: {}".format(feature_scaler.mean))
            logger.info("Feature scaler std: {}".format(feature_scaler.std))

        if self.label_transformer:
            # normalization
            values = [lb["value"] for lb in self.labels]  # list of 0D tensor
            # np and torch compute slightly differently std (depending on `ddof` of np)
            # here we choose to use np
            mean = float(np.mean(values))
            std = float(np.std(values))
            values = (torch.stack(values) - mean) / std
            std = torch.tensor(std, dtype=getattr(torch, self.dtype))
            mean = torch.tensor(mean, dtype=getattr(torch, self.dtype))

            # update label
            for i, lb in enumerate(values):
                self.labels[i]["value"] = lb
                self.labels[i]["scaler_mean"] = mean
                self.labels[i]["scaler_stdev"] = std

            logger.info("Label scaler mean: {}".format(mean))
            logger.info("Label scaler std: {}".format(std))

        logger.info("Finish loading {} reactions...".format(len(self.labels)))


class ReactionNetworkDataset(BaseDataset):
    def _load(self):
        logger.info("Start loading dataset")

        # get molecules, labels, and extra features
        molecules = self.get_molecules(self.molecules)
        try:
            molecules = [mol.rdkit_mol for mol in molecules]
        except:
            pass
        raw_labels = self.get_labels(self.raw_labels)
        if self.extra_features is not None:
            extra_features = self.get_features(self.extra_features)
        else:
            extra_features = [None] * len(molecules)

        # get state info
        if self.state_dict_filename is not None:
            logger.info(f"Load dataset state dict from: {self.state_dict_filename}")
            state_dict = torch.load(str(self.state_dict_filename))
            self.load_state_dict(state_dict)

        # get species
        if self.state_dict_filename is None:
            species = get_dataset_species(molecules)
            self._species = species
        else:
            species = self.state_dict()["species"]
            assert species is not None, "Corrupted state_dict file, `species` not found"

        # create dgl graphs
        graphs = self.build_graphs(self.grapher, molecules, extra_features, species)
        graphs_not_none_indices = [i for i, g in enumerate(graphs) if g is not None]

        # store feature name and size
        self._feature_name = self.grapher.feature_name
        self._feature_size = self.grapher.feature_size
        logger.info("Feature name: {}".format(self.feature_name))
        logger.info("Feature size: {}".format(self.feature_size))

        # feature transformers
        if self.feature_transformer:
            if self.state_dict_filename is None:
                feature_scaler = HeteroGraphFeatureStandardScaler(mean=None, std=None)
            else:
                assert (
                    self._feature_scaler_mean is not None
                ), "Corrupted state_dict file, `feature_scaler_mean` not found"
                assert (
                    self._feature_scaler_std is not None
                ), "Corrupted state_dict file, `feature_scaler_std` not found"

                feature_scaler = HeteroGraphFeatureStandardScaler(
                    mean=self._feature_scaler_mean, std=self._feature_scaler_std
                )

            graphs_not_none = [graphs[i] for i in graphs_not_none_indices]
            graphs_not_none = feature_scaler(graphs_not_none)

            # update graphs
            for i, g in zip(graphs_not_none_indices, graphs_not_none):
                graphs[i] = g

            if self.state_dict_filename is None:
                self._feature_scaler_mean = feature_scaler.mean
                self._feature_scaler_std = feature_scaler.std

            logger.info(f"Feature scaler mean: {self._feature_scaler_mean}")
            logger.info(f"Feature scaler std: {self._feature_scaler_std}")

        # create reaction
        reactions = []
        self.labels = []
        self._failed = []
        for i, lb in enumerate(raw_labels):
            mol_ids = lb["reactants"] + lb["products"]

            for d in mol_ids:
                # ignore reaction whose reactants or products molecule is None
                if d not in graphs_not_none_indices:
                    self._failed.append(True)
                    break
            else:
                rxn = ReactionInNetwork(
                    reactants=lb["reactants"],
                    products=lb["products"],
                    atom_mapping=lb["atom_mapping"],
                    bond_mapping=lb["bond_mapping"],
                    id=lb["id"],
                )
                reactions.append(rxn)
                if "environment" in lb:
                    environemnt = lb["environment"]
                else:
                    environemnt = None
                label = {
                    "value": torch.tensor(
                        lb["value"], dtype=getattr(torch, self.dtype)
                    ),
                    "id": lb["id"],
                    "environment": environemnt,
                }
                self.labels.append(label)

                self._failed.append(False)

        self.reaction_ids = list(range(len(reactions)))

        # create reaction network
        self.reaction_network = ReactionNetwork(graphs, reactions)

        # feature transformers
        if self.label_transformer:
            # normalization
            values = torch.stack([lb["value"] for lb in self.labels])  # 1D tensor

            if self.state_dict_filename is None:
                mean = torch.mean(values)
                std = torch.std(values)
                self._label_scaler_mean = mean
                self._label_scaler_std = std
            else:
                assert (
                    self._label_scaler_mean is not None
                ), "Corrupted state_dict file, `label_scaler_mean` not found"
                assert (
                    self._label_scaler_std is not None
                ), "Corrupted state_dict file, `label_scaler_std` not found"
                mean = self._label_scaler_mean
                std = self._label_scaler_std

            values = (values - mean) / std

            # update label
            for i, lb in enumerate(values):
                self.labels[i]["value"] = lb
                self.labels[i]["scaler_mean"] = mean
                self.labels[i]["scaler_stdev"] = std

            logger.info(f"Label scaler mean: {mean}")
            logger.info(f"Label scaler std: {std}")

        logger.info(f"Finish loading {len(self.labels)} reactions...")

    @staticmethod
    def build_graphs(grapher, molecules, features, species):
        """
        Build DGL graphs using grapher for the molecules.

        Args:
            grapher (Grapher): grapher object to create DGL graphs
            molecules (list): rdkit molecules
            features (list): each element is a dict of extra features for a molecule
            species (list): chemical species (str) in all molecules

        Returns:
            list: DGL graphs
        """

        graphs = []
        for i, (m, feats) in enumerate(zip(molecules, features)):
            if m is not None:
                g = grapher.build_graph_and_featurize(
                    m, extra_feats_info=feats, element_set=species
                )
                # add this for check purpose; some entries in the sdf file may fail
                g.graph_id = i
            else:
                g = None

            graphs.append(g)

        return graphs

    @staticmethod
    def get_labels(labels):
        if isinstance(labels, Path):
            labels = yaml_load(labels)
        return labels

    @staticmethod
    def get_features(features):
        if isinstance(features, Path):
            features = yaml_load(features)
        return features

    def __getitem__(self, item):
        rn, rxn, lb = self.reaction_network, self.reaction_ids[item], self.labels[item]
        return rn, rxn, lb

    def __len__(self):
        return len(self.reaction_ids)


class Subset(BaseDataset):
    def __init__(self, dataset, indices):
        self.dtype = dataset.dtype
        self.dataset = dataset
        self.indices = indices

    @property
    def feature_size(self):
        return self.dataset.feature_size

    @property
    def feature_name(self):
        return self.dataset.feature_name

    def __getitem__(self, idx):
        return self.dataset[self.indices[idx]]

    def __len__(self):
        return len(self.indices)


class ReactionNetworkDatasetGraphs(BaseDataset):
    def __init__(
        self,
        grapher,
        file,
        feature_transformer=True,
        label_transformer=True,
        dtype="float32",
        target="ts",
        filter_species=[2, 3],
        filter_outliers=True,
        filter_sparse_rxns=False,
        feature_filter=False,
        classifier=False,
        debug=False,
        classif_categories=None,
        extra_keys=None,
        dataset_atom_types=None,
        extra_info=None,
        species=["C", "F", "H", "N", "O", "Mg", "Li", "S", "Cl", "P", "O", "Br"],
    ):
        if dtype not in ["float32", "float64"]:
            raise ValueError(f"`dtype {dtype}` should be `float32` or `float64`.")
        #print("extra keys: " + str(extra_keys))
        self.grapher = grapher
        (
            all_mols,
            all_labels,
            features,
        ) = create_reaction_network_files_and_valid_rows(
            file,
            bond_map_filter=False,
            target=target,
            filter_species=filter_species,
            classifier=classifier,
            debug=debug,
            filter_outliers=filter_outliers,
            categories=classif_categories,
            filter_sparse_rxn=filter_sparse_rxns,
            feature_filter=feature_filter,
            extra_keys=extra_keys,
            extra_info=extra_info,
        )

        self.molecules = all_mols
        self.raw_labels = all_labels
        self.extra_features = features
        self.feature_transformer = feature_transformer
        self.label_transformer = label_transformer
        self.dtype = dtype
        self.state_dict_filename = None
        self.graphs = None
        self.labels = None
        self.target = target
        self.extra_keys = extra_keys
        self._feature_size = None
        self._feature_name = None
        self._feature_scaler_mean = None
        self._feature_scaler_std = None
        self._label_scaler_mean = None
        self._label_scaler_std = None
        self._species = species
        self._elements = dataset_atom_types
        self._failed = None
        self.classifier = classifier
        self.classif_categories = classif_categories
        self._load()

    def _load(self):
        logger.info("Start loading dataset")

        # get molecules, labels, and extra features
        molecules = self.get_molecules(self.molecules)
        raw_labels = self.get_labels(self.raw_labels)
        
        #if self.extra_features is not None:
        #    extra_features = self.get_features(self.extra_features)
        #else:
        #    extra_features = [None] * len(molecules)

        # get state info
        if self.state_dict_filename is not None:
            logger.info(f"Load dataset state dict from: {self.state_dict_filename}")
            state_dict = torch.load(str(self.state_dict_filename))
            self.load_state_dict(state_dict)

        # get species
        # species = get_dataset_species_from_json(self.pandas_df)
        if self._species is None:
            system_species = set()
            for mol in self.molecules:
                species = list(set(mol.species))
                system_species.update(species)

            self._species = sorted(system_species)
        # self._species

        # create dgl graphs
        print("constructing graphs & features....")

        graphs = self.build_graphs(
            self.grapher, self.molecules, self._species
        )
        graphs_not_none_indices = [i for i, g in enumerate(graphs) if g is not None]
        print("number of graphs valid: " + str(len(graphs_not_none_indices)))
        print("number of graphs: " + str(len(graphs)))
        assert len(graphs_not_none_indices) == len(
            graphs
        ), "Some graphs are invalid in construction, this should not happen"
        # store feature name and size
        self._feature_name = self.grapher.feature_name
        self._feature_size = self.grapher.feature_size
        logger.info("Feature name: {}".format(self.feature_name))
        logger.info("Feature size: {}".format(self.feature_size))

        # feature transformers
        if self.feature_transformer:
            if self.state_dict_filename is None:
                feature_scaler = HeteroGraphFeatureStandardScaler(mean=None, std=None)
            else:
                assert (
                    self._feature_scaler_mean is not None
                ), "Corrupted state_dict file, `feature_scaler_mean` not found"
                assert (
                    self._feature_scaler_std is not None
                ), "Corrupted state_dict file, `feature_scaler_std` not found"

                feature_scaler = HeteroGraphFeatureStandardScaler(
                    mean=self._feature_scaler_mean, std=self._feature_scaler_std
                )

            graphs_not_none = [graphs[i] for i in graphs_not_none_indices]
            graphs_not_none = feature_scaler(graphs_not_none)
            molecules_ordered = [self.molecules[i] for i in graphs_not_none_indices]
            molecules_final = [0 for i in graphs_not_none_indices]
            # update graphs
            for i, g in zip(graphs_not_none_indices, graphs_not_none):
                molecules_final[i] = molecules_ordered[i]
                graphs[i] = g
            self.molecules_ordered = molecules_final

            # if self.device != None:
            #    graph_temp = []
            #    for g in graphs:
            #        graph_temp.append(g.to(self.device))
            #    graphs = graph_temp

            if self.state_dict_filename is None:
                self._feature_scaler_mean = feature_scaler.mean
                self._feature_scaler_std = feature_scaler.std

            logger.info(f"Feature scaler mean: {self._feature_scaler_mean}")
            logger.info(f"Feature scaler std: {self._feature_scaler_std}")

        # create reaction
        reactions = []
        self.labels = []
        self._failed = []
        for i, lb in enumerate(raw_labels):
            mol_ids = lb["reactants"] + lb["products"]
            for d in mol_ids:
                # ignore reaction whose reactants or products molecule is None
                if d not in graphs_not_none_indices:
                    self._failed.append(True)
                    break
            else:
                rxn = ReactionInNetwork(
                    reactants=lb["reactants"],
                    products=lb["products"],
                    atom_mapping=lb["atom_mapping"],
                    bond_mapping=lb["bond_mapping"],
                    total_bonds=lb["total_bonds"],
                    total_atoms=lb["total_atoms"],
                    id=lb["id"],
                    extra_info=lb["extra_info"],
                )

                reactions.append(rxn)
                if "environment" in lb:
                    environemnt = lb["environment"]
                else:
                    environemnt = None

                if self.classifier:
                    lab_temp = torch.zeros(self.classif_categories)
                    lab_temp[int(lb["value"][0])] = 1

                    if lb["value_rev"] != None:
                        lab_temp_rev = torch.zeros(self.classif_categories)
                        lab_temp[int(lb["value_rev"][0])] = 1
                    else:
                        lab_temp_rev = None

                    label = {
                        "value": lab_temp,
                        "value_rev": lab_temp_rev,
                        "id": lb["id"],
                        "environment": environemnt,
                        "atom_map": lb["atom_mapping"],
                        "bond_map": lb["bond_mapping"],
                        "total_bonds": lb["total_bonds"],
                        "total_atoms": lb["total_atoms"],
                        "reaction_type": lb["reaction_type"],
                        "extra_info": lb["extra_info"],
                    }
                    self.labels.append(label)
                else:
                    label = {
                        "value": torch.tensor(
                            lb["value"], dtype=getattr(torch, self.dtype)
                        ),
                        "value_rev": torch.tensor(
                            lb["value_rev"], dtype=getattr(torch, self.dtype)
                        ),
                        "id": lb["id"],
                        "environment": environemnt,
                        "atom_map": lb["atom_mapping"],
                        "bond_map": lb["bond_mapping"],
                        "total_bonds": lb["total_bonds"],
                        "total_atoms": lb["total_atoms"],
                        "reaction_type": lb["reaction_type"],
                        "extra_info": lb["extra_info"],
                    }
                    self.labels.append(label)

                self._failed.append(False)

        self.reaction_ids = list(range(len(reactions)))

        # create reaction network
        self.reaction_network = ReactionNetwork(
            molecules=graphs, reactions=reactions, wrappers=molecules_final
        )
        self.graphs = graphs

        # feature transformers
        if self.label_transformer:
            # normalization
            values = torch.stack([lb["value"] for lb in self.labels])  # 1D tensor
            values_rev = torch.stack([lb["value_rev"] for lb in self.labels])

            if self.state_dict_filename is None:
                mean = torch.mean(values)
                std = torch.std(values)
                self._label_scaler_mean = mean
                self._label_scaler_std = std
            else:
                assert (
                    self._label_scaler_mean is not None
                ), "Corrupted state_dict file, `label_scaler_mean` not found"
                assert (
                    self._label_scaler_std is not None
                ), "Corrupted state_dict file, `label_scaler_std` not found"
                mean = self._label_scaler_mean
                std = self._label_scaler_std

            values = (values - mean) / std
            value_rev_scaled = (values_rev - mean) / std

            # update label
            for i, lb in enumerate(values):
                self.labels[i]["value"] = lb
                self.labels[i]["scaler_mean"] = mean
                self.labels[i]["scaler_stdev"] = std
                self.labels[i]["value_rev"] = value_rev_scaled[i]

            logger.info(f"Label scaler mean: {mean}")
            logger.info(f"Label scaler std: {std}")

        logger.info(f"Finish loading {len(self.labels)} reactions...")

    @staticmethod
    def build_graphs(grapher, molecules, species):
        """
        Build DGL graphs using grapher for the molecules.

        Args:
            grapher (Grapher): grapher object to create DGL graphs
            molecules (list): rdkit molecules
            features (list): each element is a dict of extra features for a molecule
            species (list): chemical species (str) in all molecules

        Returns:
            list: DGL graphs
        """

        count = 0
        graphs = []
        # use tqdm to show progress bar
        
        #for ind, mol in enumerate(molecules):
        ind = 0 
        for mol in tqdm(molecules, desc="mol graphs"):
            #feats = features[count]
            if mol is not None:
                g = grapher.build_graph_and_featurize(
                    mol, element_set=species
                )

                # add this for check purpose; some entries in the sdf file may fail
                g.graph_id = ind
            else:
                g = None
            graphs.append(g)
            count += 1
            ind += 1
        return graphs

    @staticmethod
    def get_labels(labels):
        if isinstance(labels, Path):
            labels = yaml_load(labels)
        return labels

    """@staticmethod
    def get_features(features):
        if isinstance(features, Path):
            features = yaml_load(features)
        return features
    """

    def __getitem__(self, item):
        rn, rxn, lb = self.reaction_network, self.reaction_ids[item], self.labels[item]
        # reactions, graphs = rn.subselect_reactions([self.reaction_ids[item]])
        # return rn, rxn, lb, reactions, graphs
        return rn, rxn, lb

    """    def __getitem__(self, item):
        rn, rxn_ids, lb = (
            self.reaction_network,
            self.reaction_ids[item],
            self.labels[item],
        )
        reactions, graphs = rn.subselect_reactions([rxn_ids])
        return reactions, graphs, lb
    """

    def __len__(self):
        return len(self.reaction_ids)

class ReactionNetworkLMDBDataset(BaseDataset):
    def __init__(self, reaction_network_lmdb):
        self.reaction_network = reaction_network_lmdb
        self.elements = self.reaction_network.molecules.elements
        self.rings = self.reaction_network.molecules.ring_sizes
        self.charges = self.reaction_network.molecules.charges
        self.feature_info = self.reaction_network.molecules.feature_info
        self.reaction_ids = [
            i["reaction_index"] for i in self.reaction_network.reactions
        ]  # here we can either use reaction index or the specific id
        self.reaction_ids = [int(i) for i in range(len(self.reaction_ids))]
        self._feature_size = None
        #self._feature_size = 
        self.dtype = self.reaction_network.reactions.dtype

    def __getitem__(self, item):
        rxn_ids = self.reaction_ids[item]
        # print(rxn_ids)
        # (reactions, graphs) = self.reaction_network.subselect_reactions(rxn_ids)
        # return reactions, graphs
        return self.reaction_network, rxn_ids

    def __len__(self):
        return len(self.reaction_network.reactions)


class LmdbBaseDataset(Dataset):

    """
    Dataset class to
    1. write Reaction networks objecs to lmdb
    2. load lmdb files
    """

    def __init__(self, config, transform=None):
        super(LmdbBaseDataset, self).__init__()

        self.config = config
        self.path = Path(self.config["src"])

<<<<<<< HEAD
    Returns:
        [train set, validation set, test_set]
    """
    assert validation + test <= 1.0, "validation + test >= 1"
    size = len(dataset)
    num_val = int(size * validation)
    num_test = int(size * test)
    num_train = size - num_val - num_test

    if random_seed is not None:
        np.random.seed(random_seed)
    idx = np.random.permutation(size)

    if num_test == 0:
        train_idx = idx[:num_train + num_val]
        val_idx = idx[num_train : num_train + num_val]
        return [
            Subset(dataset, train_idx),
            Subset(dataset, val_idx),
            None,
        ]
    
    elif test == 1:
        return [
            None,
            None,
            Subset(dataset, idx),
        ]
    
    else:
        train_idx = idx[:num_train]
        val_idx = idx[num_train : num_train + num_val]
        test_idx = idx[num_train + num_val :]
        return [
            Subset(dataset, train_idx),
            Subset(dataset, val_idx),
            Subset(dataset, test_idx),
        ]
=======
        if not self.path.is_file():
            db_paths = sorted(self.path.glob("*.lmdb"))
            assert len(db_paths) > 0, f"No LMDBs found in '{self.path}'"
            #self.metadata_path = self.path / "metadata.npz"

            self._keys = []
            self.envs = []
            for db_path in db_paths:
                cur_env = self.connect_db(db_path)
                self.envs.append(cur_env)
>>>>>>> 8769af52

                # If "length" encoded as ascii is present, use that
                length_entry = cur_env.begin().get("length".encode("ascii"))
                if length_entry is not None:
                    num_entries = pickle.loads(length_entry)
                else:
                    # Get the number of stores data from the number of entries in the LMDB
                    num_entries = cur_env.stat()["entries"]

                # Append the keys (0->num_entries) as a list
                self._keys.append(list(range(num_entries)))

            keylens = [len(k) for k in self._keys]
            self._keylen_cumulative = np.cumsum(keylens).tolist()
            self.num_samples = sum(keylens)
            
        
        else:
            # Get metadata in case
            # self.metadata_path = self.path.parent / "metadata.npz"
            self.env = self.connect_db(self.path)

            # If "length" encoded as ascii is present, use that
            # If there are additional properties, there must be length.
            length_entry = self.env.begin().get("length".encode("ascii"))
            if length_entry is not None:
                num_entries = pickle.loads(length_entry)
            else:
                # Get the number of stores data from the number of entries
                # in the LMDB
                num_entries = self.env.stat()["entries"]

            self._keys = list(range(num_entries))
            self.num_samples = num_entries

        # Get portion of total dataset
        self.sharded = False
        if "shard" in self.config and "total_shards" in self.config:
            self.sharded = True
            self.indices = range(self.num_samples)
            # split all available indices into 'total_shards' bins
            self.shards = np.array_split(
                self.indices, self.config.get("total_shards", 1)
            )
            # limit each process to see a subset of data based off defined shard
            self.available_indices = self.shards[self.config.get("shard", 0)]
            self.num_samples = len(self.available_indices)

        # TODO
        self.transform = transform

    def __len__(self):
        return self.num_samples

    def __getitem__(self, idx):
        # if sharding, remap idx to appropriate idx of the sharded set
        if self.sharded:
            idx = self.available_indices[idx]
        
        if not self.path.is_file():
            # Figure out which db this should be indexed from.
            db_idx = bisect.bisect(self._keylen_cumulative, idx)
            # Extract index of element within that db.
            el_idx = idx
            if db_idx != 0:
                el_idx = idx - self._keylen_cumulative[db_idx - 1]
            assert el_idx >= 0

            # Return features.
            datapoint_pickled = (
                self.envs[db_idx]
                .begin()
                .get(f"{self._keys[db_idx][el_idx]}".encode("ascii"))
            )
            data_object = pickle.loads(datapoint_pickled)
            #data_object.id = f"{db_idx}_{el_idx}"
    
        else:
            #!CHECK, _keys should be less then total numbers of keys as there are more properties.
            datapoint_pickled = self.env.begin().get(f"{self._keys[idx]}".encode("ascii"))

            data_object = pickle.loads(datapoint_pickled)

        # TODO
        if self.transform is not None:
            data_object = self.transform(data_object)

        return data_object

    def connect_db(self, lmdb_path=None):
        env = lmdb.open(
            str(lmdb_path),
            subdir=False,
            readonly=False,
            lock=False,
            readahead=True,
            meminit=False,
            max_readers=1,
        )
        return env

    def close_db(self):
        if not self.path.is_file():
            for env in self.envs:
                env.close()
        else:
            self.env.close()

    def get_metadata(self, num_samples=100):
        pass


class LmdbMoleculeDataset(LmdbBaseDataset):
    def __init__(self, config, transform=None):
        super(LmdbMoleculeDataset, self).__init__(config=config, transform=transform)
        if not self.path.is_file():
            self.env_ = self.envs[0]
            raise("Not Implemented Yet")
                
        else:
            self.env_ = self.env
    @property
    def charges(self):
        charges = self.env_.begin().get("charges".encode("ascii"))
        return pickle.loads(charges)

    @property
    def ring_sizes(self):
        ring_sizes = self.env_.begin().get("ring_sizes".encode("ascii"))
        return pickle.loads(ring_sizes)

    @property
    def elements(self):
        elements = self.env_.begin().get("elements".encode("ascii"))
        return pickle.loads(elements)

    @property
    def feature_info(self):
        feature_info = self.env_.begin().get("feature_info".encode("ascii"))
        return pickle.loads(feature_info)


class LmdbReactionDataset(LmdbBaseDataset):
    def __init__(self, config, transform=None):
        super(LmdbReactionDataset, self).__init__(config=config, transform=transform)

        if not self.path.is_file():
            self.env_ = self.envs[0]
            #get keys
            for i in range(1, len(self.envs)):
                for key in ["feature_size", "dtype", "feature_name"]: #, "mean", "std"]:
                    assert self.envs[i].begin().get(key.encode("ascii")) == self.envs[0].begin().get(key.encode("ascii"))
                    #! mean and std are not equal across different dataset at this time.
            #get mean and std
            mean_list = [pickle.loads(self.envs[i].begin().get("mean".encode("ascii"))) for i in range(0, len(self.envs))]
            std_list = [pickle.loads(self.envs[i].begin().get("std".encode("ascii"))) for i in range(0, len(self.envs))]
            count_list = [pickle.loads(self.envs[i].begin().get("length".encode("ascii"))) for i in range(0, len(self.envs))]
            self._mean, self._std = combined_mean_std(mean_list, std_list, count_list)
                    
        else:
            self.env_ = self.env
            self._mean = pickle.loads(self.env_.begin().get("mean".encode("ascii")))
            self._std  = pickle.loads(self.env_.begin().get("std".encode("ascii")))
        
    @property
    def dtype(self):
        dtype = self.env_.begin().get("dtype".encode("ascii"))
        return  pickle.loads(dtype)

    @property
    def feature_size(self):
        feature_size = self.env_.begin().get("feature_size".encode("ascii"))
        return pickle.loads(feature_size)

    @property
    def feature_name(self):
        feature_name = self.env_.begin().get("feature_name".encode("ascii"))
        return pickle.loads(feature_name)

    @property
    def mean(self):
        mean = self.env.begin().get("mean".encode("ascii"))
        return pickle.loads(mean)
    
    @property
    def std(self):
        std = self.env.begin().get("std".encode("ascii"))
        return pickle.loads(std)

    



def train_validation_test_split(dataset, validation=0.1, test=0.1, random_seed=None):
    """
    Split a dataset into training, validation, and test set.

    The training set will be automatically determined based on `validation` and `test`,
    i.e. train = 1 - validation - test.

    Args:
        dataset: the dataset
        validation (float, optional): The amount of data (fraction) to be assigned to
            validation set. Defaults to 0.1.
        test (float, optional): The amount of data (fraction) to be assigned to test
            set. Defaults to 0.1.
        random_seed (int, optional): random seed that determines the permutation of the
            dataset. Defaults to 35.

    Returns:
        [train set, validation set, test_set]
    """
    assert validation + test <= 1.0, "validation + test >= 1"
    size = len(dataset)
    num_val = int(size * validation)
    num_test = int(size * test)
    num_train = size - num_val - num_test

    if random_seed is not None:
        np.random.seed(random_seed)
    idx = np.random.permutation(size)
    train_idx = idx[:num_train]
    val_idx = idx[num_train : num_train + num_val]
    test_idx = idx[num_train + num_val :]
    return [
        Subset(dataset, train_idx),
        Subset(dataset, val_idx),
        Subset(dataset, test_idx),
    ]
<|MERGE_RESOLUTION|>--- conflicted
+++ resolved
@@ -965,7 +965,225 @@
         self.config = config
         self.path = Path(self.config["src"])
 
-<<<<<<< HEAD
+        if not self.path.is_file():
+            db_paths = sorted(self.path.glob("*.lmdb"))
+            assert len(db_paths) > 0, f"No LMDBs found in '{self.path}'"
+            #self.metadata_path = self.path / "metadata.npz"
+
+            self._keys = []
+            self.envs = []
+            for db_path in db_paths:
+                cur_env = self.connect_db(db_path)
+                self.envs.append(cur_env)
+
+                # If "length" encoded as ascii is present, use that
+                length_entry = cur_env.begin().get("length".encode("ascii"))
+                if length_entry is not None:
+                    num_entries = pickle.loads(length_entry)
+                else:
+                    # Get the number of stores data from the number of entries in the LMDB
+                    num_entries = cur_env.stat()["entries"]
+
+                # Append the keys (0->num_entries) as a list
+                self._keys.append(list(range(num_entries)))
+
+            keylens = [len(k) for k in self._keys]
+            self._keylen_cumulative = np.cumsum(keylens).tolist()
+            self.num_samples = sum(keylens)
+            
+        
+        else:
+            # Get metadata in case
+            # self.metadata_path = self.path.parent / "metadata.npz"
+            self.env = self.connect_db(self.path)
+
+            # If "length" encoded as ascii is present, use that
+            # If there are additional properties, there must be length.
+            length_entry = self.env.begin().get("length".encode("ascii"))
+            if length_entry is not None:
+                num_entries = pickle.loads(length_entry)
+            else:
+                # Get the number of stores data from the number of entries
+                # in the LMDB
+                num_entries = self.env.stat()["entries"]
+
+            self._keys = list(range(num_entries))
+            self.num_samples = num_entries
+
+        # Get portion of total dataset
+        self.sharded = False
+        if "shard" in self.config and "total_shards" in self.config:
+            self.sharded = True
+            self.indices = range(self.num_samples)
+            # split all available indices into 'total_shards' bins
+            self.shards = np.array_split(
+                self.indices, self.config.get("total_shards", 1)
+            )
+            # limit each process to see a subset of data based off defined shard
+            self.available_indices = self.shards[self.config.get("shard", 0)]
+            self.num_samples = len(self.available_indices)
+
+        # TODO
+        self.transform = transform
+
+    def __len__(self):
+        return self.num_samples
+
+    def __getitem__(self, idx):
+        # if sharding, remap idx to appropriate idx of the sharded set
+        if self.sharded:
+            idx = self.available_indices[idx]
+        
+        if not self.path.is_file():
+            # Figure out which db this should be indexed from.
+            db_idx = bisect.bisect(self._keylen_cumulative, idx)
+            # Extract index of element within that db.
+            el_idx = idx
+            if db_idx != 0:
+                el_idx = idx - self._keylen_cumulative[db_idx - 1]
+            assert el_idx >= 0
+
+            # Return features.
+            datapoint_pickled = (
+                self.envs[db_idx]
+                .begin()
+                .get(f"{self._keys[db_idx][el_idx]}".encode("ascii"))
+            )
+            data_object = pickle.loads(datapoint_pickled)
+            #data_object.id = f"{db_idx}_{el_idx}"
+    
+        else:
+            #!CHECK, _keys should be less then total numbers of keys as there are more properties.
+            datapoint_pickled = self.env.begin().get(f"{self._keys[idx]}".encode("ascii"))
+
+            data_object = pickle.loads(datapoint_pickled)
+
+        # TODO
+        if self.transform is not None:
+            data_object = self.transform(data_object)
+
+        return data_object
+
+    def connect_db(self, lmdb_path=None):
+        env = lmdb.open(
+            str(lmdb_path),
+            subdir=False,
+            readonly=False,
+            lock=False,
+            readahead=True,
+            meminit=False,
+            max_readers=1,
+        )
+        return env
+
+    def close_db(self):
+        if not self.path.is_file():
+            for env in self.envs:
+                env.close()
+        else:
+            self.env.close()
+
+    def get_metadata(self, num_samples=100):
+        pass
+
+
+class LmdbMoleculeDataset(LmdbBaseDataset):
+    def __init__(self, config, transform=None):
+        super(LmdbMoleculeDataset, self).__init__(config=config, transform=transform)
+        if not self.path.is_file():
+            self.env_ = self.envs[0]
+            raise("Not Implemented Yet")
+                
+        else:
+            self.env_ = self.env
+    @property
+    def charges(self):
+        charges = self.env_.begin().get("charges".encode("ascii"))
+        return pickle.loads(charges)
+
+    @property
+    def ring_sizes(self):
+        ring_sizes = self.env_.begin().get("ring_sizes".encode("ascii"))
+        return pickle.loads(ring_sizes)
+
+    @property
+    def elements(self):
+        elements = self.env_.begin().get("elements".encode("ascii"))
+        return pickle.loads(elements)
+
+    @property
+    def feature_info(self):
+        feature_info = self.env_.begin().get("feature_info".encode("ascii"))
+        return pickle.loads(feature_info)
+
+
+class LmdbReactionDataset(LmdbBaseDataset):
+    def __init__(self, config, transform=None):
+        super(LmdbReactionDataset, self).__init__(config=config, transform=transform)
+
+        if not self.path.is_file():
+            self.env_ = self.envs[0]
+            #get keys
+            for i in range(1, len(self.envs)):
+                for key in ["feature_size", "dtype", "feature_name"]: #, "mean", "std"]:
+                    assert self.envs[i].begin().get(key.encode("ascii")) == self.envs[0].begin().get(key.encode("ascii"))
+                    #! mean and std are not equal across different dataset at this time.
+            #get mean and std
+            mean_list = [pickle.loads(self.envs[i].begin().get("mean".encode("ascii"))) for i in range(0, len(self.envs))]
+            std_list = [pickle.loads(self.envs[i].begin().get("std".encode("ascii"))) for i in range(0, len(self.envs))]
+            count_list = [pickle.loads(self.envs[i].begin().get("length".encode("ascii"))) for i in range(0, len(self.envs))]
+            self._mean, self._std = combined_mean_std(mean_list, std_list, count_list)
+                    
+        else:
+            self.env_ = self.env
+            self._mean = pickle.loads(self.env_.begin().get("mean".encode("ascii")))
+            self._std  = pickle.loads(self.env_.begin().get("std".encode("ascii")))
+        
+    @property
+    def dtype(self):
+        dtype = self.env_.begin().get("dtype".encode("ascii"))
+        return  pickle.loads(dtype)
+
+    @property
+    def feature_size(self):
+        feature_size = self.env_.begin().get("feature_size".encode("ascii"))
+        return pickle.loads(feature_size)
+
+    @property
+    def feature_name(self):
+        feature_name = self.env_.begin().get("feature_name".encode("ascii"))
+        return pickle.loads(feature_name)
+
+    @property
+    def mean(self):
+        mean = self.env.begin().get("mean".encode("ascii"))
+        return pickle.loads(mean)
+    
+    @property
+    def std(self):
+        std = self.env.begin().get("std".encode("ascii"))
+        return pickle.loads(std)
+
+    
+
+
+
+def train_validation_test_split(dataset, validation=0.1, test=0.1, random_seed=None):
+    """
+    Split a dataset into training, validation, and test set.
+
+    The training set will be automatically determined based on `validation` and `test`,
+    i.e. train = 1 - validation - test.
+
+    Args:
+        dataset: the dataset
+        validation (float, optional): The amount of data (fraction) to be assigned to
+            validation set. Defaults to 0.1.
+        test (float, optional): The amount of data (fraction) to be assigned to test
+            set. Defaults to 0.1.
+        random_seed (int, optional): random seed that determines the permutation of the
+            dataset. Defaults to 35.
+
     Returns:
         [train set, validation set, test_set]
     """
@@ -1004,244 +1222,3 @@
             Subset(dataset, val_idx),
             Subset(dataset, test_idx),
         ]
-=======
-        if not self.path.is_file():
-            db_paths = sorted(self.path.glob("*.lmdb"))
-            assert len(db_paths) > 0, f"No LMDBs found in '{self.path}'"
-            #self.metadata_path = self.path / "metadata.npz"
-
-            self._keys = []
-            self.envs = []
-            for db_path in db_paths:
-                cur_env = self.connect_db(db_path)
-                self.envs.append(cur_env)
->>>>>>> 8769af52
-
-                # If "length" encoded as ascii is present, use that
-                length_entry = cur_env.begin().get("length".encode("ascii"))
-                if length_entry is not None:
-                    num_entries = pickle.loads(length_entry)
-                else:
-                    # Get the number of stores data from the number of entries in the LMDB
-                    num_entries = cur_env.stat()["entries"]
-
-                # Append the keys (0->num_entries) as a list
-                self._keys.append(list(range(num_entries)))
-
-            keylens = [len(k) for k in self._keys]
-            self._keylen_cumulative = np.cumsum(keylens).tolist()
-            self.num_samples = sum(keylens)
-            
-        
-        else:
-            # Get metadata in case
-            # self.metadata_path = self.path.parent / "metadata.npz"
-            self.env = self.connect_db(self.path)
-
-            # If "length" encoded as ascii is present, use that
-            # If there are additional properties, there must be length.
-            length_entry = self.env.begin().get("length".encode("ascii"))
-            if length_entry is not None:
-                num_entries = pickle.loads(length_entry)
-            else:
-                # Get the number of stores data from the number of entries
-                # in the LMDB
-                num_entries = self.env.stat()["entries"]
-
-            self._keys = list(range(num_entries))
-            self.num_samples = num_entries
-
-        # Get portion of total dataset
-        self.sharded = False
-        if "shard" in self.config and "total_shards" in self.config:
-            self.sharded = True
-            self.indices = range(self.num_samples)
-            # split all available indices into 'total_shards' bins
-            self.shards = np.array_split(
-                self.indices, self.config.get("total_shards", 1)
-            )
-            # limit each process to see a subset of data based off defined shard
-            self.available_indices = self.shards[self.config.get("shard", 0)]
-            self.num_samples = len(self.available_indices)
-
-        # TODO
-        self.transform = transform
-
-    def __len__(self):
-        return self.num_samples
-
-    def __getitem__(self, idx):
-        # if sharding, remap idx to appropriate idx of the sharded set
-        if self.sharded:
-            idx = self.available_indices[idx]
-        
-        if not self.path.is_file():
-            # Figure out which db this should be indexed from.
-            db_idx = bisect.bisect(self._keylen_cumulative, idx)
-            # Extract index of element within that db.
-            el_idx = idx
-            if db_idx != 0:
-                el_idx = idx - self._keylen_cumulative[db_idx - 1]
-            assert el_idx >= 0
-
-            # Return features.
-            datapoint_pickled = (
-                self.envs[db_idx]
-                .begin()
-                .get(f"{self._keys[db_idx][el_idx]}".encode("ascii"))
-            )
-            data_object = pickle.loads(datapoint_pickled)
-            #data_object.id = f"{db_idx}_{el_idx}"
-    
-        else:
-            #!CHECK, _keys should be less then total numbers of keys as there are more properties.
-            datapoint_pickled = self.env.begin().get(f"{self._keys[idx]}".encode("ascii"))
-
-            data_object = pickle.loads(datapoint_pickled)
-
-        # TODO
-        if self.transform is not None:
-            data_object = self.transform(data_object)
-
-        return data_object
-
-    def connect_db(self, lmdb_path=None):
-        env = lmdb.open(
-            str(lmdb_path),
-            subdir=False,
-            readonly=False,
-            lock=False,
-            readahead=True,
-            meminit=False,
-            max_readers=1,
-        )
-        return env
-
-    def close_db(self):
-        if not self.path.is_file():
-            for env in self.envs:
-                env.close()
-        else:
-            self.env.close()
-
-    def get_metadata(self, num_samples=100):
-        pass
-
-
-class LmdbMoleculeDataset(LmdbBaseDataset):
-    def __init__(self, config, transform=None):
-        super(LmdbMoleculeDataset, self).__init__(config=config, transform=transform)
-        if not self.path.is_file():
-            self.env_ = self.envs[0]
-            raise("Not Implemented Yet")
-                
-        else:
-            self.env_ = self.env
-    @property
-    def charges(self):
-        charges = self.env_.begin().get("charges".encode("ascii"))
-        return pickle.loads(charges)
-
-    @property
-    def ring_sizes(self):
-        ring_sizes = self.env_.begin().get("ring_sizes".encode("ascii"))
-        return pickle.loads(ring_sizes)
-
-    @property
-    def elements(self):
-        elements = self.env_.begin().get("elements".encode("ascii"))
-        return pickle.loads(elements)
-
-    @property
-    def feature_info(self):
-        feature_info = self.env_.begin().get("feature_info".encode("ascii"))
-        return pickle.loads(feature_info)
-
-
-class LmdbReactionDataset(LmdbBaseDataset):
-    def __init__(self, config, transform=None):
-        super(LmdbReactionDataset, self).__init__(config=config, transform=transform)
-
-        if not self.path.is_file():
-            self.env_ = self.envs[0]
-            #get keys
-            for i in range(1, len(self.envs)):
-                for key in ["feature_size", "dtype", "feature_name"]: #, "mean", "std"]:
-                    assert self.envs[i].begin().get(key.encode("ascii")) == self.envs[0].begin().get(key.encode("ascii"))
-                    #! mean and std are not equal across different dataset at this time.
-            #get mean and std
-            mean_list = [pickle.loads(self.envs[i].begin().get("mean".encode("ascii"))) for i in range(0, len(self.envs))]
-            std_list = [pickle.loads(self.envs[i].begin().get("std".encode("ascii"))) for i in range(0, len(self.envs))]
-            count_list = [pickle.loads(self.envs[i].begin().get("length".encode("ascii"))) for i in range(0, len(self.envs))]
-            self._mean, self._std = combined_mean_std(mean_list, std_list, count_list)
-                    
-        else:
-            self.env_ = self.env
-            self._mean = pickle.loads(self.env_.begin().get("mean".encode("ascii")))
-            self._std  = pickle.loads(self.env_.begin().get("std".encode("ascii")))
-        
-    @property
-    def dtype(self):
-        dtype = self.env_.begin().get("dtype".encode("ascii"))
-        return  pickle.loads(dtype)
-
-    @property
-    def feature_size(self):
-        feature_size = self.env_.begin().get("feature_size".encode("ascii"))
-        return pickle.loads(feature_size)
-
-    @property
-    def feature_name(self):
-        feature_name = self.env_.begin().get("feature_name".encode("ascii"))
-        return pickle.loads(feature_name)
-
-    @property
-    def mean(self):
-        mean = self.env.begin().get("mean".encode("ascii"))
-        return pickle.loads(mean)
-    
-    @property
-    def std(self):
-        std = self.env.begin().get("std".encode("ascii"))
-        return pickle.loads(std)
-
-    
-
-
-
-def train_validation_test_split(dataset, validation=0.1, test=0.1, random_seed=None):
-    """
-    Split a dataset into training, validation, and test set.
-
-    The training set will be automatically determined based on `validation` and `test`,
-    i.e. train = 1 - validation - test.
-
-    Args:
-        dataset: the dataset
-        validation (float, optional): The amount of data (fraction) to be assigned to
-            validation set. Defaults to 0.1.
-        test (float, optional): The amount of data (fraction) to be assigned to test
-            set. Defaults to 0.1.
-        random_seed (int, optional): random seed that determines the permutation of the
-            dataset. Defaults to 35.
-
-    Returns:
-        [train set, validation set, test_set]
-    """
-    assert validation + test <= 1.0, "validation + test >= 1"
-    size = len(dataset)
-    num_val = int(size * validation)
-    num_test = int(size * test)
-    num_train = size - num_val - num_test
-
-    if random_seed is not None:
-        np.random.seed(random_seed)
-    idx = np.random.permutation(size)
-    train_idx = idx[:num_train]
-    val_idx = idx[num_train : num_train + num_val]
-    test_idx = idx[num_train + num_val :]
-    return [
-        Subset(dataset, train_idx),
-        Subset(dataset, val_idx),
-        Subset(dataset, test_idx),
-    ]
